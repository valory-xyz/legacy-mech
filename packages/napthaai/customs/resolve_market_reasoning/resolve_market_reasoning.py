--- conflicted
+++ resolved
@@ -382,25 +382,16 @@
     """Get URLs from search engine queries"""
     results = []
     for query in queries:
-<<<<<<< HEAD
         try:
             for url in search_google(
-=======
-        for url in search_google(
->>>>>>> 2fd1eaaf
                 query=query,
                 api_key=api_key,
                 engine=engine,
                 num=num,
-<<<<<<< HEAD
             ):
                 results.append(url)
         except Exception as e:
             print(f"An error occurred: {e}")
-=======
-        ):
-            results.append(url)
->>>>>>> 2fd1eaaf
     unique_results = list(set(results))
     return unique_results
 
@@ -792,10 +783,7 @@
             timeout=150,
             stop=None,
             functions=[Determinable.openai_schema],
-<<<<<<< HEAD
             function_call={'name': 'Determinable'}
-=======
->>>>>>> 2fd1eaaf
         )
 
         determinable_results = Determinable.from_response(response_determinable)
@@ -803,7 +791,6 @@
 
         if not determinable_results.is_determinable:
             return determinable_results.json(), reasoning, None, None
-<<<<<<< HEAD
 
         # Make the prediction
         messages = [
@@ -831,8 +818,6 @@
         results = Results.from_response(response_prediction)
         print(f"Results: {results}")
 
-=======
-
         # Make the prediction
         messages = [
             {"role": "system", "content": SYSTEM_PROMPT},
@@ -858,7 +843,6 @@
         results = Results.from_response(response_prediction)
         print(f"Results: {results}")
 
->>>>>>> 2fd1eaaf
         if counter_callback is not None:
             counter_callback(
                 input_tokens=response_reasoning.usage.prompt_tokens
@@ -868,15 +852,4 @@
                 model=engine,
                 token_counter=count_tokens,
                 )
-<<<<<<< HEAD
-
         return results.json(), reasoning, None, counter_callback
-=======
-            return (
-                results.json(),
-                reasoning,
-                None,
-                counter_callback,
-            )
-        return results.json(), reasoning, None, None
->>>>>>> 2fd1eaaf
