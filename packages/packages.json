--- conflicted
+++ resolved
@@ -1,19 +1,15 @@
 {
     "dev": {
-<<<<<<< HEAD
         "connection/eightballer/websocket_client/0.1.0": "bafybeif73ah44x4445fmpzbyo4uv23kuc7hn63ocuzzlgi2y224na76m4i",
         "skill/eightballer/contract_subscription/0.1.0": "bafybeic3ko72mcafz7d43nq4ifkhs7w4yirwxbvre3dbh6cgmeksbtsfpi",
-        "agent/eightballer/mech/0.1.0": "bafybeieylo6ev4w4p7ui7vr5lyenb2lb33mbyqr7xtq43vcihwu5ttn3a4"
-    },
-    "third_party": {
-        "protocol/open_aea/signing/1.0.0": "bafybeibqlfmikg5hk4phzak6gqzhpkt6akckx7xppbp53mvwt6r73h7tk4",
-        "protocol/fetchai/default/1.0.0": "bafybeig3w57l7laofhuyl7nco2lfzgtbqf4cto75edfccymugtixjqnm6y"
-=======
+        "agent/eightballer/mech/0.1.0": "bafybeieylo6ev4w4p7ui7vr5lyenb2lb33mbyqr7xtq43vcihwu5ttn3a4",
         "skill/valory/multiplexer_abci/0.1.0": "bafybeigutf2xr66oczfpj2kc33h6k76p2lzn3oyio6eltep6puia7tgq3q",
         "skill/valory/task_execution_abci/0.1.0": "bafybeidu5omws2ra7gfuyc37dyuocmo346cywn4edauq6jfdb7zhox6hgu",
         "agent/valory/transaction_hash_preparation_abci/0.1.0": "bafybeigmwl5dfpykatdjawnu6azw5mbi3d2plbwjt6wbcagaqc2jugbmwa"
+
     },
     "third_party": {
+        "protocol/fetchai/default/1.0.0": "bafybeig3w57l7laofhuyl7nco2lfzgtbqf4cto75edfccymugtixjqnm6y"
         "protocol/open_aea/signing/1.0.0": "bafybeibqlfmikg5hk4phzak6gqzhpkt6akckx7xppbp53mvwt6r73h7tk4",
         "protocol/valory/abci/0.1.0": "bafybeig3dj5jhsowlvg3t73kgobf6xn4nka7rkttakdb2gwsg5bp7rt7q4",
         "protocol/valory/contract_api/1.0.0": "bafybeidv6wxpjyb2sdyibnmmum45et4zcla6tl63bnol6ztyoqvpl4spmy",
@@ -37,6 +33,5 @@
         "skill/valory/transaction_settlement_abci/0.1.0": "bafybeibor5qxitvgvgm47vzor4u7p53tcpw3fzez7hbd6qv4rglxladxye",
         "contract/valory/multisend/0.1.0": "bafybeigjywkl7hydjsrkogob3xebj2ifhqwmfhhxoeyrndzhhxi5u6amey",
         "skill/valory/termination_abci/0.1.0": "bafybeiglkntthppslj5p64n35aoqer4fcalezhqvpndo6eb2vaoynm6qxe"
->>>>>>> f95b42b3
     }
 }